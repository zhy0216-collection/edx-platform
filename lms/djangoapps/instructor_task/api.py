"""
API for submitting background tasks by an instructor for a course.

Also includes methods for getting information about tasks that have
already been submitted, filtered either by running state or input
arguments.

"""
import hashlib

from celery.states import READY_STATES

from xmodule.modulestore.django import modulestore

from instructor_task.models import InstructorTask
<<<<<<< HEAD
from instructor_task.tasks import (
    rescore_problem,
    reset_problem_attempts,
    delete_problem_state,
    send_bulk_course_email,
    calculate_grades_csv,
    get_student_submissions,
    get_ora2_responses,
)
from instructor_task.api_helper import (
    check_arguments_for_rescoring,
    encode_problem_and_student_input,
    submit_task,
)
=======
from instructor_task.tasks import (rescore_problem,
                                   reset_problem_attempts,
                                   delete_problem_state,
                                   send_bulk_course_email,
                                   calculate_grades_csv,
                                   calculate_students_features_csv)

from instructor_task.api_helper import (check_arguments_for_rescoring,
                                        encode_problem_and_student_input,
                                        submit_task)
>>>>>>> f30ad29b
from bulk_email.models import CourseEmail


def get_running_instructor_tasks(course_id):
    """
    Returns a query of InstructorTask objects of running tasks for a given course.

    Used to generate a list of tasks to display on the instructor dashboard.
    """
    instructor_tasks = InstructorTask.objects.filter(course_id=course_id)

    # exclude states that are "ready" (i.e. not "running", e.g. failure, success, revoked):
    for state in READY_STATES:
        instructor_tasks = instructor_tasks.exclude(task_state=state)
    return instructor_tasks.order_by('-id')


def get_instructor_task_history(course_id, usage_key=None, student=None, task_type=None):
    """
    Returns a query of InstructorTask objects of historical tasks for a given course,
    that optionally match a particular problem, a student, and/or a task type.
    """
    instructor_tasks = InstructorTask.objects.filter(course_id=course_id)
    if usage_key is not None or student is not None:
        _, task_key = encode_problem_and_student_input(usage_key, student)
        instructor_tasks = instructor_tasks.filter(task_key=task_key)
    if task_type is not None:
        instructor_tasks = instructor_tasks.filter(task_type=task_type)

    return instructor_tasks.order_by('-id')


# Disabling invalid-name because this fn name is longer than 30 chars.
def submit_rescore_problem_for_student(request, usage_key, student):  # pylint: disable=invalid-name
    """
    Request a problem to be rescored as a background task.

    The problem will be rescored for the specified student only.  Parameters are the `course_id`,
    the `problem_url`, and the `student` as a User object.
    The url must specify the location of the problem, using i4x-type notation.

    ItemNotFoundException is raised if the problem doesn't exist, or AlreadyRunningError
    if the problem is already being rescored for this student, or NotImplementedError if
    the problem doesn't support rescoring.

    This method makes sure the InstructorTask entry is committed.
    When called from any view that is wrapped by TransactionMiddleware,
    and thus in a "commit-on-success" transaction, an autocommit buried within here
    will cause any pending transaction to be committed by a successful
    save here.  Any future database operations will take place in a
    separate transaction.

    """
    # check arguments:  let exceptions return up to the caller.
    check_arguments_for_rescoring(usage_key)

    task_type = 'rescore_problem'
    task_class = rescore_problem
    task_input, task_key = encode_problem_and_student_input(usage_key, student)
    return submit_task(request, task_type, task_class, usage_key.course_key, task_input, task_key)


def submit_rescore_problem_for_all_students(request, usage_key):  # pylint: disable=invalid-name
    """
    Request a problem to be rescored as a background task.

    The problem will be rescored for all students who have accessed the
    particular problem in a course and have provided and checked an answer.
    Parameters are the `course_id` and the `problem_url`.
    The url must specify the location of the problem, using i4x-type notation.

    ItemNotFoundException is raised if the problem doesn't exist, or AlreadyRunningError
    if the problem is already being rescored, or NotImplementedError if the problem doesn't
    support rescoring.

    This method makes sure the InstructorTask entry is committed.
    When called from any view that is wrapped by TransactionMiddleware,
    and thus in a "commit-on-success" transaction, an autocommit buried within here
    will cause any pending transaction to be committed by a successful
    save here.  Any future database operations will take place in a
    separate transaction.
    """
    # check arguments:  let exceptions return up to the caller.
    check_arguments_for_rescoring(usage_key)

    # check to see if task is already running, and reserve it otherwise
    task_type = 'rescore_problem'
    task_class = rescore_problem
    task_input, task_key = encode_problem_and_student_input(usage_key)
    return submit_task(request, task_type, task_class, usage_key.course_key, task_input, task_key)


def submit_reset_problem_attempts_for_all_students(request, usage_key):  # pylint: disable=invalid-name
    """
    Request to have attempts reset for a problem as a background task.

    The problem's attempts will be reset for all students who have accessed the
    particular problem in a course.  Parameters are the `course_id` and
    the `usage_key`, which must be a :class:`Location`.

    ItemNotFoundException is raised if the problem doesn't exist, or AlreadyRunningError
    if the problem is already being reset.

    This method makes sure the InstructorTask entry is committed.
    When called from any view that is wrapped by TransactionMiddleware,
    and thus in a "commit-on-success" transaction, an autocommit buried within here
    will cause any pending transaction to be committed by a successful
    save here.  Any future database operations will take place in a
    separate transaction.
    """
    # check arguments:  make sure that the usage_key is defined
    # (since that's currently typed in).  If the corresponding module descriptor doesn't exist,
    # an exception will be raised.  Let it pass up to the caller.
    modulestore().get_item(usage_key)

    task_type = 'reset_problem_attempts'
    task_class = reset_problem_attempts
    task_input, task_key = encode_problem_and_student_input(usage_key)
    return submit_task(request, task_type, task_class, usage_key.course_key, task_input, task_key)


def submit_delete_problem_state_for_all_students(request, usage_key):  # pylint: disable=invalid-name
    """
    Request to have state deleted for a problem as a background task.

    The problem's state will be deleted for all students who have accessed the
    particular problem in a course.  Parameters are the `course_id` and
    the `usage_key`, which must be a :class:`Location`.

    ItemNotFoundException is raised if the problem doesn't exist, or AlreadyRunningError
    if the particular problem's state is already being deleted.

    This method makes sure the InstructorTask entry is committed.
    When called from any view that is wrapped by TransactionMiddleware,
    and thus in a "commit-on-success" transaction, an autocommit buried within here
    will cause any pending transaction to be committed by a successful
    save here.  Any future database operations will take place in a
    separate transaction.
    """
    # check arguments:  make sure that the usage_key is defined
    # (since that's currently typed in).  If the corresponding module descriptor doesn't exist,
    # an exception will be raised.  Let it pass up to the caller.
    modulestore().get_item(usage_key)

    task_type = 'delete_problem_state'
    task_class = delete_problem_state
    task_input, task_key = encode_problem_and_student_input(usage_key)
    return submit_task(request, task_type, task_class, usage_key.course_key, task_input, task_key)


def submit_bulk_course_email(request, course_key, email_id):
    """
    Request to have bulk email sent as a background task.

    The specified CourseEmail object will be sent be updated for all students who have enrolled
    in a course.  Parameters are the `course_key` and the `email_id`, the id of the CourseEmail object.

    AlreadyRunningError is raised if the same recipients are already being emailed with the same
    CourseEmail object.

    This method makes sure the InstructorTask entry is committed.
    When called from any view that is wrapped by TransactionMiddleware,
    and thus in a "commit-on-success" transaction, an autocommit buried within here
    will cause any pending transaction to be committed by a successful
    save here.  Any future database operations will take place in a
    separate transaction.
    """
    # Assume that the course is defined, and that the user has already been verified to have
    # appropriate access to the course. But make sure that the email exists.
    # We also pull out the To argument here, so that is displayed in
    # the InstructorTask status.
    email_obj = CourseEmail.objects.get(id=email_id)
    to_option = email_obj.to_option

    task_type = 'bulk_course_email'
    task_class = send_bulk_course_email
    # Pass in the to_option as a separate argument, even though it's (currently)
    # in the CourseEmail.  That way it's visible in the progress status.
    # (At some point in the future, we might take the recipient out of the CourseEmail,
    # so that the same saved email can be sent to different recipients, as it is tested.)
    task_input = {'email_id': email_id, 'to_option': to_option}
    task_key_stub = "{email_id}_{to_option}".format(email_id=email_id, to_option=to_option)
    # create the key value by using MD5 hash:
    task_key = hashlib.md5(task_key_stub).hexdigest()
    return submit_task(request, task_type, task_class, course_key, task_input, task_key)


def submit_calculate_grades_csv(request, course_key):
    """
    AlreadyRunningError is raised if the course's grades are already being updated.
    """
    task_type = 'grade_course'
    task_class = calculate_grades_csv
    task_input = {}
    task_key = ""

    return submit_task(request, task_type, task_class, course_key, task_input, task_key)


<<<<<<< HEAD
def submit_get_student_submissions(request, course_key):
    """
    AlreadyRunningError is raised if the student submissions report is already being generated.
    """
    task_type = 'student_submissions'
    task_class = get_student_submissions
    task_input = {}
    task_key = ""

    return submit_task(request, task_type, task_class, course_key, task_input, task_key)


def submit_ora2_request_task(request, course_key):
    """
    AlreadyRunningError is raised if an ora2 report is already being generated.
    """
    task_type = 'ora2_responses'
    task_class = get_ora2_responses
    task_input = {}
    task_key = ''
=======
def submit_calculate_students_features_csv(request, course_key, features):
    """
    Submits a task to generate a CSV containing student profile info.

    Raises AlreadyRunningError if said CSV is already being updated.
    """
    task_type = 'profile_info_csv'
    task_class = calculate_students_features_csv
    task_input = {'features': features}
    task_key = ""
>>>>>>> f30ad29b

    return submit_task(request, task_type, task_class, course_key, task_input, task_key)<|MERGE_RESOLUTION|>--- conflicted
+++ resolved
@@ -13,13 +13,13 @@
 from xmodule.modulestore.django import modulestore
 
 from instructor_task.models import InstructorTask
-<<<<<<< HEAD
 from instructor_task.tasks import (
     rescore_problem,
     reset_problem_attempts,
     delete_problem_state,
     send_bulk_course_email,
     calculate_grades_csv,
+    calculate_students_features_csv,
     get_student_submissions,
     get_ora2_responses,
 )
@@ -28,18 +28,6 @@
     encode_problem_and_student_input,
     submit_task,
 )
-=======
-from instructor_task.tasks import (rescore_problem,
-                                   reset_problem_attempts,
-                                   delete_problem_state,
-                                   send_bulk_course_email,
-                                   calculate_grades_csv,
-                                   calculate_students_features_csv)
-
-from instructor_task.api_helper import (check_arguments_for_rescoring,
-                                        encode_problem_and_student_input,
-                                        submit_task)
->>>>>>> f30ad29b
 from bulk_email.models import CourseEmail
 
 
@@ -239,7 +227,6 @@
     return submit_task(request, task_type, task_class, course_key, task_input, task_key)
 
 
-<<<<<<< HEAD
 def submit_get_student_submissions(request, course_key):
     """
     AlreadyRunningError is raised if the student submissions report is already being generated.
@@ -260,7 +247,10 @@
     task_class = get_ora2_responses
     task_input = {}
     task_key = ''
-=======
+
+    return submit_task(request, task_type, task_class, course_key, task_input, task_key)
+
+
 def submit_calculate_students_features_csv(request, course_key, features):
     """
     Submits a task to generate a CSV containing student profile info.
@@ -271,6 +261,5 @@
     task_class = calculate_students_features_csv
     task_input = {'features': features}
     task_key = ""
->>>>>>> f30ad29b
 
     return submit_task(request, task_type, task_class, course_key, task_input, task_key)