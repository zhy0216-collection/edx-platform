from collections import defaultdict
import json
import logging
import urllib
import itertools

from functools import partial

from functools import partial

from django.conf import settings
from django.core.context_processors import csrf
from django.core.urlresolvers import reverse
from django.contrib.auth.models import User
from django.contrib.auth.decorators import login_required
from django.http import Http404, HttpResponse
from django.shortcuts import redirect
from mitxmako.shortcuts import render_to_response, render_to_string
#from django.views.decorators.csrf import ensure_csrf_cookie
from django_future.csrf import ensure_csrf_cookie
from django.views.decorators.cache import cache_control

from module_render import toc_for_course, get_module, get_section
from models import StudentModuleCache
from student.models import UserProfile
from multicourse import multicourse_settings

from django_comment_client.utils import get_discussion_title
from xmodule.modulestore import Location
from xmodule.modulestore.exceptions import InvalidLocationError, ItemNotFoundError, NoPathToItem
from xmodule.modulestore.django import modulestore
from xmodule.course_module import CourseDescriptor

from xmodule.modulestore import Location
from xmodule.modulestore.exceptions import InvalidLocationError, ItemNotFoundError, NoPathToItem
from xmodule.modulestore.django import modulestore
from xmodule.course_module import CourseDescriptor

from util.cache import cache, cache_if_anonymous
from student.models import UserTestGroup, CourseEnrollment
from courseware import grades
from courseware.courses import check_course


import comment_client




log = logging.getLogger("mitx.courseware")

template_imports = {'urllib': urllib}


def user_groups(user):
    if not user.is_authenticated():
        return []

    # TODO: Rewrite in Django
    key = 'user_group_names_{user.id}'.format(user=user)
    cache_expiration = 60 * 60  # one hour

    # Kill caching on dev machines -- we switch groups a lot
    group_names = cache.get(key)

    if group_names is None:
        group_names = [u.name for u in UserTestGroup.objects.filter(users=user)]
        cache.set(key, group_names, cache_expiration)

    return group_names


def format_url_params(params):
    return [urllib.quote(string.replace(' ', '_')) for string in params]


@ensure_csrf_cookie
@cache_if_anonymous
def courses(request):
    # TODO: Clean up how 'error' is done.
    courses = sorted(modulestore().get_courses(), key=lambda course: course.number)
    universities = defaultdict(list)
    for course in courses:
        universities[course.org].append(course)

    return render_to_response("courses.html", {'universities': universities})


@cache_control(no_cache=True, no_store=True, must_revalidate=True)
def gradebook(request, course_id):
    if 'course_admin' not in user_groups(request.user):
        raise Http404
    course = check_course(course_id)

    student_objects = User.objects.all()[:100]
    student_info = []

    for student in student_objects:
        student_module_cache = StudentModuleCache(student, course)
        course, _, _, _ = get_module(request.user, request, course.location, student_module_cache)
        student_info.append({
            'username': student.username,
            'id': student.id,
            'email': student.email,
            'grade_info': grades.grade_sheet(student, course, student_module_cache),
            'realname': UserProfile.objects.get(user=student).name
        })

    return render_to_response('gradebook.html', {'students': student_info, 'course': course})


@login_required
@cache_control(no_cache=True, no_store=True, must_revalidate=True)
def profile(request, course_id, student_id=None):
    ''' User profile. Show username, location, etc, as well as grades .
        We need to allow the user to change some of these settings .'''
    course = check_course(course_id)

    if student_id is None:
        student = request.user
    else:
        if 'course_admin' not in user_groups(request.user):
            raise Http404
        student = User.objects.get(id=int(student_id))

    user_info = UserProfile.objects.get(user=student)

    student_module_cache = StudentModuleCache(request.user, course)
    course, _, _, _ = get_module(request.user, request, course.location, student_module_cache)

    context = {'name': user_info.name,
               'username': student.username,
               'location': user_info.location,
               'language': user_info.language,
               'email': student.email,
               'course': course,
               'format_url_params': format_url_params,
               'csrf': csrf(request)['csrf_token']
               }
    context.update(grades.grade_sheet(student, course, student_module_cache))

    return render_to_response('profile.html', context)


def render_accordion(request, course, chapter, section):
    ''' Draws navigation bar. Takes current position in accordion as
        parameter.

        If chapter and section are '' or None, renders a default accordion.

        Returns (initialization_javascript, content)'''

    # TODO (cpennington): do the right thing with courses
    toc = toc_for_course(request.user, request, course, chapter, section)

    active_chapter = 1
    for i in range(len(toc)):
        if toc[i]['active']:
            active_chapter = i

    context = dict([('active_chapter', active_chapter),
                    ('toc', toc),
                    ('course_name', course.title),
                    ('course_id', course.id),
                    ('format_url_params', format_url_params),
                    ('csrf', csrf(request)['csrf_token'])] + template_imports.items())
    return render_to_string('accordion.html', context)


@ensure_csrf_cookie
@cache_control(no_cache=True, no_store=True, must_revalidate=True)
def index(request, course_id, chapter=None, section=None,
          position=None):
    ''' Displays courseware accordion, and any associated content.
    If course, chapter, and section aren't all specified, just returns
    the accordion.  If they are specified, returns an error if they don't
    point to a valid module.

    Arguments:

     - request    : HTTP request
     - course     : coursename (str)
     - chapter    : chapter name (str)
     - section    : section name (str)
     - position   : position in module, eg of <sequential> module (str)

    Returns:

     - HTTPresponse
    '''
    course = check_course(course_id)

    def clean(s):
        ''' Fixes URLs -- we convert spaces to _ in URLs to prevent
        funny encoding characters and keep the URLs readable.  This undoes
        that transformation.
        '''
        return s.replace('_', ' ') if s is not None else None

    chapter = clean(chapter)
    section = clean(section)

    if settings.ENABLE_MULTICOURSE:
        settings.MODULESTORE['default']['OPTIONS']['data_dir'] = settings.DATA_DIR + multicourse_settings.get_course_xmlpath(course)

    context = {
        'csrf': csrf(request)['csrf_token'],
        'accordion': render_accordion(request, course, chapter, section),
        'COURSE_TITLE': course.title,
        'course': course,
        'init': '',
        'content': ''
    }

    look_for_module = chapter is not None and section is not None
    if look_for_module:
        # TODO (cpennington): Pass the right course in here

        section_descriptor = get_section(course, chapter, section)
        if section_descriptor is not None:
            student_module_cache = StudentModuleCache(request.user,
                                                      section_descriptor)
            module, _, _, _ = get_module(request.user, request,
                                         section_descriptor.location,
                                         student_module_cache)
            context['content'] = module.get_html()
        else:
            log.warning("Couldn't find a section descriptor for course_id '{0}',"
                        "chapter '{1}', section '{2}'".format(
                        course_id, chapter, section))


    result = render_to_response('courseware.html', context)
    return result

@ensure_csrf_cookie
def jump_to(request, location):
    '''
    Show the page that contains a specific location.
<<<<<<< HEAD

    If the location is invalid, return a 404.

    If the location is valid, but not present in a course, ?

=======

    If the location is invalid, return a 404.

    If the location is valid, but not present in a course, ?

>>>>>>> 95291ef7
    If the location is valid, but in a course the current user isn't registered for, ?
        TODO -- let the index view deal with it?
    '''
    # Complain if the location isn't valid
    try:
        location = Location(location)
    except InvalidLocationError:
        raise Http404("Invalid location")

    # Complain if there's not data for this location
    try:
        (course_id, chapter, section, position) = modulestore().path_to_location(location)
    except ItemNotFoundError:
        raise Http404("No data at this location: {0}".format(location))
    except NoPathToItem:
        raise Http404("This location is not in any class: {0}".format(location))


    return index(request, course_id, chapter, section, position)

@ensure_csrf_cookie
def course_info(request, course_id):
    '''
    Display the course's info.html, or 404 if there is no such course.

    Assumes the course_id is in a valid format.
    '''
    course = check_course(course_id)

    return render_to_response('info.html', {'course': course})

@ensure_csrf_cookie
@cache_if_anonymous
def course_about(request, course_id):
    def registered_for_course(course, user):
        if user.is_authenticated():
            return CourseEnrollment.objects.filter(user=user, course_id=course.id).exists()
        else:
            return False
    course = check_course(course_id, course_must_be_open=False)
    registered = registered_for_course(course, request.user)
    return render_to_response('portal/course_about.html', {'course': course, 'registered': registered})


@ensure_csrf_cookie
@cache_if_anonymous
def university_profile(request, org_id):
    all_courses = sorted(modulestore().get_courses(), key=lambda course: course.number)
    valid_org_ids = set(c.org for c in all_courses)
    if org_id not in valid_org_ids:
        raise Http404("University Profile not found for {0}".format(org_id))

    # Only grab courses for this org...
    courses = [c for c in all_courses if c.org == org_id]
    context = dict(courses=courses, org_id=org_id)
    template_file = "university_profile/{0}.html".format(org_id).lower()

    return render_to_response(template_file, context)

def render_notifications(request, course, notifications):
    context = {
        'notifications': notifications,
        'get_discussion_title': partial(get_discussion_title, request=request, course=course),
        'course': course,
    }
    return render_to_string('notifications.html', context)

@login_required
def news(request, course_id):
    course = check_course(course_id)

    notifications = comment_client.get_notifications(request.user.id)

    context = {
        'course': course,
        'content': render_notifications(request, course, notifications),
    }

    return render_to_response('news.html', context)<|MERGE_RESOLUTION|>--- conflicted
+++ resolved
@@ -24,12 +24,7 @@
 from models import StudentModuleCache
 from student.models import UserProfile
 from multicourse import multicourse_settings
-
 from django_comment_client.utils import get_discussion_title
-from xmodule.modulestore import Location
-from xmodule.modulestore.exceptions import InvalidLocationError, ItemNotFoundError, NoPathToItem
-from xmodule.modulestore.django import modulestore
-from xmodule.course_module import CourseDescriptor
 
 from xmodule.modulestore import Location
 from xmodule.modulestore.exceptions import InvalidLocationError, ItemNotFoundError, NoPathToItem
@@ -237,19 +232,11 @@
 def jump_to(request, location):
     '''
     Show the page that contains a specific location.
-<<<<<<< HEAD
 
     If the location is invalid, return a 404.
 
     If the location is valid, but not present in a course, ?
 
-=======
-
-    If the location is invalid, return a 404.
-
-    If the location is valid, but not present in a course, ?
-
->>>>>>> 95291ef7
     If the location is valid, but in a course the current user isn't registered for, ?
         TODO -- let the index view deal with it?
     '''
