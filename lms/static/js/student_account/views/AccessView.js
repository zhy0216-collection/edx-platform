var edx = edx || {};

(function($, _, _s, Backbone, gettext) {
    'use strict';

    edx.student = edx.student || {};
    edx.student.account = edx.student.account || {};

    // Bind to StateChange Event
    History.Adapter.bind( window, 'statechange', function() {
        /* Note: We are using History.getState() for legacy browser (IE) support
         * using History.js plugin instead of the native event.state
         */
        var State = History.getState();
    });

    edx.student.account.AccessView = Backbone.View.extend({
        el: '#login-and-registration-container',

        tpl: '#access-tpl',

        events: {
            'click .form-toggle': 'toggleForm'
        },

        subview: {
            login: {},
            register: {},
            passwordHelp: {}
        },

        // The form currently loaded
        activeForm: '',

        initialize: function( obj ) {
            /* Mix non-conflicting functions from underscore.string
             * (all but include, contains, and reverse) into the
             * Underscore namespace
             */
            _.mixin( _s.exports() );

            this.tpl = $(this.tpl).html();
            this.activeForm = obj.mode || 'login';
            this.thirdPartyAuth = obj.thirdPartyAuth || {
                currentProvider: null,
                providers: []
            };

            this.platformName = obj.platformName;

            // The login view listens for 'sync' events from the reset model
            this.resetModel = new edx.student.account.PasswordResetModel({}, {
                method: 'GET',
                url: '#'
            });

            this.render();
        },

        render: function() {
            $(this.el).html( _.template( this.tpl, {
                mode: this.activeForm
            }));

            this.postRender();

            return this;
        },

        postRender: function() {
            // Load the default form
            this.loadForm( this.activeForm );
        },

        loadForm: function( type ) {
            this.getFormData( type, this );
        },

        load: {
            login: function( data, context ) {
                var model = new edx.student.account.LoginModel({}, {
                    method: data.method,
                    url: data.submit_url
                });

                context.subview.login =  new edx.student.account.LoginView({
                    fields: data.fields,
                    model: model,
                    resetModel: context.resetModel,
                    thirdPartyAuth: context.thirdPartyAuth,
                    platformName: context.platformName
                });

                // Listen for 'password-help' event to toggle sub-views
                context.listenTo( context.subview.login, 'password-help', context.resetPassword );

                // Listen for 'auth-complete' event so we can enroll/redirect the user appropriately.
                context.listenTo( context.subview.login, 'auth-complete', context.authComplete );

            },

            reset: function( data, context ) {
                context.resetModel.ajaxType = data.method;
                context.resetModel.urlRoot = data.submit_url;

                context.subview.passwordHelp = new edx.student.account.PasswordResetView({
                    fields: data.fields,
                    model: context.resetModel
                });

                // Listen for 'password-email-sent' event to toggle sub-views
                context.listenTo( context.subview.passwordHelp, 'password-email-sent', context.passwordEmailSent );
            },

            register: function( data, context ) {
                var model = new edx.student.account.RegisterModel({}, {
                    method: data.method,
                    url: data.submit_url
                });

                context.subview.register =  new edx.student.account.RegisterView({
                    fields: data.fields,
                    model: model,
                    thirdPartyAuth: context.thirdPartyAuth,
                    platformName: context.platformName
                });

                // Listen for 'auth-complete' event so we can enroll/redirect the user appropriately.
                context.listenTo( context.subview.register, 'auth-complete', context.authComplete );
            }
        },

        getFormData: function( type, context ) {
            var urls = {
                login: 'login_session',
                register: 'registration',
                reset: 'password_reset'
            };

            $.ajax({
                url: '/user_api/v1/account/' + urls[type] + '/',
                type: 'GET',
                dataType: 'json',
                context: this,
                success: function( data ) {
                    this.load[type]( data, context );
                },
                error: this.showFormError
            });
        },

        passwordEmailSent: function() {
            this.element.hide( $(this.el).find('#password-reset-anchor') );
            this.element.show( $('#login-anchor') );
            this.element.scrollTop( $('#login-anchor') );
        },

        resetPassword: function() {
            window.analytics.track('edx.bi.password_reset_form.viewed', {
                category: 'user-engagement'
            });

            this.element.hide( $(this.el).find('#login-anchor') );
            this.loadForm('reset');
            this.element.scrollTop( $('#password-reset-anchor') );
        },

        showFormError: function() {
            this.element.show( $('#form-load-fail') );
        },

        toggleForm: function( e ) {
            var type = $(e.currentTarget).data('type'),
                $form = $('#' + type + '-form'),
                $anchor = $('#' + type + '-anchor'),
                queryParams = url('?'),
                queryStr = queryParams.length > 0 ? '?' + queryParams : '';

            e.preventDefault();

            e.preventDefault();

            window.analytics.track('edx.bi.' + type + '_form.toggled', {
                category: 'user-engagement'
            });

            if ( !this.form.isLoaded( $form ) ) {
                this.loadForm( type );
            }

            this.element.hide( $(this.el).find('.submission-success') );
            this.element.hide( $(this.el).find('.form-wrapper') );
            this.element.show( $form );
            this.element.scrollTop( $anchor );

            // Update url without reloading page
<<<<<<< HEAD
            History.pushState( null, document.title, '/account/' + type + '/' );
=======
            History.pushState( null, document.title, '/account/' + type + '/' + queryStr );
>>>>>>> 47f02ec4
            analytics.page( 'login_and_registration', type );
        },

        /**
         * Once authentication has completed successfully, a user may need to:
         *
         * - Enroll in a course.
         * - Update email opt-in preferences
         *
         * These actions are delegated from the authComplete function to additional
         * functions requiring authentication.
         *
         */
        authComplete: function() {
            var emailOptIn = edx.student.account.EmailOptInInterface,
                queryParams = this.queryParams();

            // Set the email opt in preference.
            if (!_.isUndefined(queryParams.emailOptIn) && queryParams.enrollmentAction) {
                emailOptIn.setPreference(
                    decodeURIComponent(queryParams.courseId),
                    queryParams.emailOptIn,
                    this
                ).always(this.enrollment);
            } else {
                this.enrollment();
            }
        },

        /**
         * Designed to be invoked after authentication has completed. This function enrolls
         * the student as requested.
         *
         * - Enroll in a course.
         * - Add a course to the shopping cart.
         * - Be redirected to the dashboard / track selection page / shopping cart.
         *
         * This handler is triggered upon successful authentication,
         * either from the login or registration form.  It checks
         * query string params, performs enrollment/shopping cart actions,
         * then redirects the user to the next page.
         *
         * The optional query string params are:
         *
         * ?next: If provided, redirect to this page upon successful auth.
         *   Django uses this when an unauthenticated user accesses a view
         *   decorated with @login_required.
         *
         * ?enrollment_action: Can be either "enroll" or "add_to_cart".
         *   If you provide this param, you must also provide a `course_id` param;
         *   otherwise, no action will be taken.
         *
         * ?course_id: The slash-separated course ID to enroll in or add to the cart.
         *
         */
        enrollment: function() {
            var enrollment = edx.student.account.EnrollmentInterface,
                shoppingcart = edx.student.account.ShoppingCartInterface,
                redirectUrl = '/dashboard',
                queryParams = this.queryParams();

            if ( queryParams.enrollmentAction === 'enroll' && queryParams.courseId) {
                /*
                If we need to enroll in a course, mark as enrolled.
                The enrollment interface will redirect the student once enrollment completes.
                */
                enrollment.enroll( decodeURIComponent( queryParams.courseId ) );
            } else if ( queryParams.enrollmentAction === 'add_to_cart' && queryParams.courseId) {
                /*
                If this is a paid course, add it to the shopping cart and redirect
                the user to the "view cart" page.
                */
                shoppingcart.addCourseToCart( decodeURIComponent( queryParams.courseId ) );
            } else {
                /*
                Otherwise, redirect the user to the next page
                Check for forwarding url and ensure that it isn't external.
                If not, use the default forwarding URL.
                */
                if ( !_.isNull( queryParams.next ) ) {
                    var next = decodeURIComponent( queryParams.next );

                    // Ensure that the URL is internal for security reasons
                    if ( !window.isExternal( next ) ) {
                        redirectUrl = next;
                    }
                }

                this.redirect( redirectUrl );
            }
        },

        /**
         * Redirect to a URL.  Mainly useful for mocking out in tests.
         * @param  {string} url The URL to redirect to.
         */
        redirect: function( url ) {
            window.location.href = url;
        },

        /**
         * Retrieve query params that we use post-authentication
         * to decide whether to enroll a student in a course, add
         * an item to the cart, or redirect.
         *
         * @return {object} The query params.  If any param is not
         * provided, it will default to null.
         */
        queryParams: function() {
            return {
                next: $.url( '?next' ),
                enrollmentAction: $.url( '?enrollment_action' ),
                courseId: $.url( '?course_id' ),
                emailOptIn: $.url( '?email_opt_in')
            };
        },

        form: {
            isLoaded: function( $form ) {
                return $form.html().length > 0;
            }
        },

        /* Helper method to toggle display
         * including accessibility considerations
         */
        element: {
            hide: function( $el ) {
                $el.addClass('hidden');
            },

            scrollTop: function( $el ) {
                // Scroll to top of selected element
                $('html,body').animate({
                    scrollTop: $el.offset().top
                },'slow');
            },

            show: function( $el ) {
                $el.removeClass('hidden');
            }
        }
    });
})(jQuery, _, _.str, Backbone, gettext);<|MERGE_RESOLUTION|>--- conflicted
+++ resolved
@@ -178,8 +178,6 @@
 
             e.preventDefault();
 
-            e.preventDefault();
-
             window.analytics.track('edx.bi.' + type + '_form.toggled', {
                 category: 'user-engagement'
             });
@@ -194,11 +192,7 @@
             this.element.scrollTop( $anchor );
 
             // Update url without reloading page
-<<<<<<< HEAD
-            History.pushState( null, document.title, '/account/' + type + '/' );
-=======
             History.pushState( null, document.title, '/account/' + type + '/' + queryStr );
->>>>>>> 47f02ec4
             analytics.page( 'login_and_registration', type );
         },
 
