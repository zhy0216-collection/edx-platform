--- conflicted
+++ resolved
@@ -1,7 +1,3 @@
-<<<<<<< HEAD
-// studio specific mixins
-// ====================
-=======
 // studio - utilities - mixins and extends
 // ====================
 
@@ -14,7 +10,6 @@
 		clear: both;
 	}
 }
->>>>>>> 25ceea17
 
 // buttons
 @mixin button {
